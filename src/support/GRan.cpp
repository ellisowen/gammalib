--- conflicted
+++ resolved
@@ -20,11 +20,7 @@
  ***************************************************************************/
 /**
  * @file GRan.cpp
-<<<<<<< HEAD
- * @brief Randon number generator class implementation
-=======
  * @brief Random number generator class implementation
->>>>>>> 1e930108
  * @author Juergen Knoedlseder
  */
 

--- conflicted
+++ resolved
@@ -862,7 +862,13 @@
                   pyext/gammalib/test_wrap.cpp pyext/gammalib/test.py
                   pyext/gammalib/xml_wrap.cpp pyext/gammalib/xml.py],,
                  [has_wrappers="no"])
-<<<<<<< HEAD
+if test "x$with_mwl" = "xyes"; then
+  AC_CHECK_FILES([pyext/gammalib/mwl_wrap.cpp pyext/gammalib/mwl.py],,
+                 [has_wrappers="no"])
+fi
+if test "x$with_lat" = "xyes"; then
+  AC_CHECK_FILES([pyext/gammalib/lat_wrap.cpp pyext/gammalib/lat.py],,
+                 [has_wrappers="no"])
 fi
 if test "x$with_cta" = "xyes"; then
   AC_CHECK_FILES([pyext/gammalib/cta_wrap.cpp pyext/gammalib/cta.py],,
@@ -875,23 +881,6 @@
 if test "x$has_wrappers" = "xno"; then
   AC_MSG_WARN([Python wrapper(s) missing. Requires swig for wrapper generation.])
 fi
-=======
-  if test "x$with_mwl" = "xyes"; then
-    AC_CHECK_FILES([pyext/gammalib/mwl_wrap.cpp pyext/gammalib/mwl.py],,
-                   [has_wrappers="no"])
-  fi
-  if test "x$with_lat" = "xyes"; then
-    AC_CHECK_FILES([pyext/gammalib/lat_wrap.cpp pyext/gammalib/lat.py],,
-                   [has_wrappers="no"])
-  fi
-  if test "x$with_cta" = "xyes"; then
-    AC_CHECK_FILES([pyext/gammalib/cta_wrap.cpp pyext/gammalib/cta.py],,
-                   [has_wrappers="no"])
-  fi
-  if test "x$has_wrappers" = "xno"; then
-    AC_MSG_WARN([Python wrapper(s) missing. Requires swig for wrapper generation.])
-  fi
->>>>>>> 900e1c72
 
   # Do we have wrappers or can we created wrappers?
   can_wrappers="no"

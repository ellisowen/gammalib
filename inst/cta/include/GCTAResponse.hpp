--- conflicted
+++ resolved
@@ -172,23 +172,12 @@
     std::string            irf_filename(const std::string& filename) const;
 
     // Private data members
-<<<<<<< HEAD
     GCaldb      m_caldb;    //!< Calibration database
     std::string m_rspname;  //!< Name of the instrument response
     double      m_eps;      //!< Integration precision
     GCTAAeff*   m_aeff;     //!< Effective area
     GCTAPsf*    m_psf;      //!< Point spread function
     GCTAEdisp*  m_edisp;    //!< Energy dispersion
-=======
-    std::string         m_caldb;       //!< Name of or path to the calibration database
-    std::string         m_rspname;     //!< Name of the instrument response
-    std::string         m_rmffile;     //!< Name of RMF file
-    double              m_eps;         //!< Integration precision
-    GCTAAeff*           m_aeff;        //!< Effective area
-    GCTAPsf*            m_psf;         //!< Point spread function
-    GCTAEdisp*          m_edisp;       //!< Energy dispersion
-    bool                m_apply_edisp; //!< Apply energy dispersion?
->>>>>>> d7284366
 
     // Npred cache
     mutable std::vector<std::string> m_npred_names;    //!< Model names

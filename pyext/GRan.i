/***************************************************************************
 *                  GRan.i - Random number generator class                 *
 * ----------------------------------------------------------------------- *
 *  copyright (C) 2011-2012 by Juergen Knoedlseder                         *
 * ----------------------------------------------------------------------- *
 *                                                                         *
 *  This program is free software: you can redistribute it and/or modify   *
 *  it under the terms of the GNU General Public License as published by   *
 *  the Free Software Foundation, either version 3 of the License, or      *
 *  (at your option) any later version.                                    *
 *                                                                         *
 *  This program is distributed in the hope that it will be useful,        *
 *  but WITHOUT ANY WARRANTY; without even the implied warranty of         *
 *  MERCHANTABILITY or FITNESS FOR A PARTICULAR PURPOSE.  See the          *
 *  GNU General Public License for more details.                           *
 *                                                                         *
 *  You should have received a copy of the GNU General Public License      *
 *  along with this program.  If not, see <http://www.gnu.org/licenses/>.  *
 *                                                                         *
 ***************************************************************************/
/**
 * @file GRan.i
<<<<<<< HEAD
 * @brief GRan class python interface
=======
 * @brief Random number generator class definition
>>>>>>> 1e930108
 * @author Juergen Knoedlseder
 */
%{
/* Put headers and other declarations here that are needed for compilation */
#include "GRan.hpp"
#include "GTools.hpp"
%}


/***********************************************************************//**
 * @class GRan
 *
 * @brief Random number generator class
 *
 * The GRan class implements a random number generator that is inspired from
 * the Ran structure given in Numerical Recipes, Third Edition (p. 341ff).
 ***************************************************************************/
class GRan : public GBase {
public:
    // Constructors and destructors
    GRan(void);
    GRan(unsigned long long int seed);
    GRan(const GRan& ran);
    virtual ~GRan(void);
 
    // Methods
    void                   clear(void);
    GRan*                  clone(void) const;
    void                   seed(unsigned long long int seed);
    unsigned long int      int32(void);
    unsigned long long int int64(void);
    double                 uniform(void);
    double                 exp(const double& arg);
<<<<<<< HEAD
    double                 poisson(const double& lambda);
=======
    double                 poisson(const double& arg);
>>>>>>> 1e930108
    double                 chisq2(void);
};


/***********************************************************************//**
 * @brief GRan class extension
 ***************************************************************************/
%extend GRan {
    char *__str__() {
        return tochar(self->print());
    }
    GRan copy() {
        return (*self);
    }
};<|MERGE_RESOLUTION|>--- conflicted
+++ resolved
@@ -20,11 +20,7 @@
  ***************************************************************************/
 /**
  * @file GRan.i
-<<<<<<< HEAD
- * @brief GRan class python interface
-=======
  * @brief Random number generator class definition
->>>>>>> 1e930108
  * @author Juergen Knoedlseder
  */
 %{
@@ -58,11 +54,7 @@
     unsigned long long int int64(void);
     double                 uniform(void);
     double                 exp(const double& arg);
-<<<<<<< HEAD
-    double                 poisson(const double& lambda);
-=======
     double                 poisson(const double& arg);
->>>>>>> 1e930108
     double                 chisq2(void);
 };
 
